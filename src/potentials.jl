--- conflicted
+++ resolved
@@ -2,9 +2,6 @@
 const b_param = 1.0204081632653061
 const a_param = 134.5526623421209
 
-<<<<<<< HEAD
-FastPow.@fastpow function pseudohs(rij; lambda=50.0)
-=======
 struct PseudoHS{F<:Function} <: Potential
     potf::F
 end
@@ -16,7 +13,6 @@
 end
 
 FastPow.@fastpow function pseudohs(rij, sigma; lambda=50.0)
->>>>>>> f298b6c5
     uij = 0.0
     fij = 0.0
 
